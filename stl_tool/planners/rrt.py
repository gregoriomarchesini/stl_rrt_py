--- conflicted
+++ resolved
@@ -544,144 +544,6 @@
         return fig, ax
     
     def show_statistics(self):
-<<<<<<< HEAD
-=======
-
-        success_steer_percentage = self.successful_steering_count / (self.successful_steering_count + self.failed_steering_count) * 100
-        failed_steer_percentage  = 100 - success_steer_percentage
-
-        category = ('Steer')
-        category_count = {
-            'Successful': np.array([success_steer_percentage]),
-            'Failed': np.array([failed_steer_percentage]),
-        }
-        width = 0.6  # the width of the bars: can also be len(x) sequence
-
-
-        fig, ax = plt.subplots()
-        bottom = np.zeros(1)
-
-        for outcome,count in category_count.items():
-            p = ax.bar(category, count, width, label= outcome, bottom=bottom)
-            bottom += count
-
-            ax.bar_label(p, label_type='center')
-
-        ax.set_title('Number of penguins by sex')
-        ax.legend()
-    
-
-#########################################################################################################################
-#########################################################################################################################
-class RRTStar(RRT):
-    def __init__(self, start_state      :np.ndarray, 
-                       system           :LinearSystem,
-                       prediction_steps :int,
-                       stl_constraints  :list[TimedConstraint],
-                       max_input        :float,
-                       map              :Map,
-                       max_task_time    :float,
-                       max_iter         :int   = 100000, 
-                       space_step_size  :float = 0.3, 
-                       time_step_size   :float = 0.1,
-                       bias_future_time :bool  = True,
-                       rewiring_radius  :float = -1,
-                       rewiring_ratio   :int   = 2,
-                       verbose : bool = False) -> None :
-        
-        super().__init__(start_state, 
-                            system ,
-                            prediction_steps,
-                            stl_constraints,
-                            max_input ,
-                            map,
-                            max_task_time,
-                            max_iter, 
-                            space_step_size,
-                            bias_future_time,
-                            verbose = verbose)
-        
-
-
-        self.rewire_controllers = {i: self._get_mpc_controller_for_rewiring(steps=i) for i in range(1,10)}
-
-        self.delta_t = self.prediction_steps * self.system.dt
-
-        self.rewiring_ratio    = rewiring_ratio
-        self.kd_tree_future    = KDTree([self.start_node]) # KD-tree for nearest neighbour search. Each node is a 3D point (x, y, t)
-
-        self.successful_rewiring_count  = 0
-        self.failed_rewiring_count      = 0
-        
-        if rewiring_radius == -1:
-            self.rewiring_radius = 5*self.space_step_size
-        else :
-            self.rewiring_radius = rewiring_radius
-
-
-    def _get_mpc_controller_for_rewiring(self,steps = 1) -> TimedMPC:
-        """
-        Get the MPC controller for the RRT rewiring
-        """
-
-        print("Initializing MPC controller for tree rewiring...")
-        # Define MPC parameters
-        Q = np.eye(self.system.size_state) * 10  # State penalty matrix
-        R = np.eye(self.system.size_input) * 1   # Input penalty matrix
-
-        # Create MPC parameters object
-        mpc_params = MPCProblem(system  = self.system, 
-                                horizon = self.prediction_steps*steps, 
-                                Q       = Q, 
-                                R       = R, 
-                                solver  = "MOSEK",
-                                slack_penalty= "LINEAR")
-
-
-        # Add input magnitude constraint (elevator angle limited to ±15°)
-        mpc_params.add_input_magnitude_constraint(limit = self.max_input_bound, is_hard=True)
-        mpc_params.add_general_state_constraints(Hx = self.map.workspace.A, bx = self.map.workspace.b,is_hard=True)
-
-
-        # convertion into openmpc constraints
-        rrt_constraints    :list[TimedConstraint]        = []
-        for tvc in self.stl_constraints:
-            rrt_constraints.append(TimedConstraint(H     = tvc.H,
-                                                   b     = tvc.b, 
-                                                   start = tvc.start_time,
-                                                   end   = tvc.end_time))
-            
-        for constraint in rrt_constraints :
-            mpc_params.add_general_state_time_constraints(Hx = constraint.H, bx = constraint.b, start_time = constraint.start, end_time = constraint.end, is_hard=True)
-        
-        
-        # terminal state constraint 
-        mpc_params.reach_refererence_at_steady_state(False) # allows the reference to bereached without being in steady state
-
-        # Create the MPC object
-        mpc = TimedMPC(mpc_params)
-
-        return mpc
-
-    
-    def get_candidate_rewiring_set(self) -> list[int]:
-        # Find the neighbors of the new node within a certain radius
-        last_node_index = len(self.tree) - 1
-        last_node       =  self.tree[last_node_index] # take out the last node
-
-        future_nodes        = [node  if node[self.TIME] > last_node[self.TIME]  else node*1E8  for node in self.tree]
-        self.kd_tree_future = KDTree(future_nodes) # KD-tree for nearest neighbour search. Each node is a 3D point (x, y, t)
-        nearest_indices     = self.kd_tree_future.query_ball_point(last_node,r= self.rewiring_radius * (np.log(len(self.tree))/len(self.tree))**(1/2)) # nearest neighbour both in time and space
-        return nearest_indices
-
-
-    def rewire(self, candidate_index : int) :
-
-        """Rewire the tree with the new node."""
-        last_node_index = len(self.tree) - 1
-        last_node       =  self.tree[last_node_index] # take out the last node
->>>>>>> cfdc39dd
-        
         
         success_steer_percentage  = self.successful_steering_count / (self.successful_steering_count + self.failed_steering_count) * 100
         
