--- conflicted
+++ resolved
@@ -807,15 +807,8 @@
         # for barrier in self._barriers:
         #     cost += -barrier.r_var
 
-<<<<<<< HEAD
-        # for barrier in self._barriers:
-        #     cost += cp.sum(barrier.gamma_0_var)
-
-
-=======
         for barrier in self._barriers:
             cost += cp.sum(barrier.gamma_0_var)
->>>>>>> 34ffd47a
             
         slack_cost = slack_penalty * slack
         problem = cp.Problem(cp.Minimize(cost+slack_cost), constraints)
@@ -825,15 +818,10 @@
         print("Selcting a good gain k ...")
         # when barriers have order highr than 1, the problem is no more dpp and thus it takes a lot of time to solve it.
         if order >= 1:
-<<<<<<< HEAD
-            k_vals = np.arange(0.001, 0.8, 0.005)
-        else :
-            k_vals = np.arange(0.001, 0.8, 0.005)
-=======
+
             k_vals = np.arange(0.01, 0.5, 0.03)
         else :
             k_vals = np.arange(0.01, 0.5, 0.03)
->>>>>>> 34ffd47a
         
         best_k    = k_vals[0]
         best_slak = 1E10
