--- conflicted
+++ resolved
@@ -1312,8 +1312,6 @@
         ax.set_title(f'Time-Varying Constraint [{self.start_time}, {self.end_time}]')
         ax.set_xlabel('x')
         ax.set_ylabel('y')
-<<<<<<< HEAD
-=======
 
 
 def plot_time_varying_constraints(constraints : list[TimeVaryingConstraint], ax = None, filename="constraints.mp4"):
@@ -1383,9 +1381,31 @@
     print(f"Saved animation to {filename}")
 
     
->>>>>>> cf8e7540
-
-    def is_active(self, t: float) -> bool:
+
+
+class MultiAgentSystem:
+    """ 
+    Class to create a homogenoeus multi-agent system of single integrator agents.
+    """
+    def __init__(self, num_agents:int, agent_dim : int, input_bound : float) -> None:
+        
+        self.num_agents : int                          = num_agents
+        self.agent_dim  : int                          = agent_dim
+        self.system_dim : int                          = num_agents * agent_dim
+        self.max_input  : float                        = input_bound # input bound for each agent
+
+
+        # for now only support 3d or 2d
+        if agent_dim not in [2,3]:
+            raise ValueError("The system dimension must be either 2 or 3 for 2D single integrator agnets and 3D single integrator agents respectively.")
+
+        self.edges      : list[tuple[int,int,Formula]] = []
+        self.agents     : list[int]                    = range(num_agents) # list of agents
+
+        self.A          : np.ndarray = np.zeros((self.system_dim,self.system_dim)) # system dynamics matrix
+        self.B          : np.ndarray = np.eye(self.system_dim)   # system input matrix
+
+    def get_system(self) -> ContinuousLinearSystem:
         """
         Check if the constraint is active at time t.
         
